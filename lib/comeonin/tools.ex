defmodule Comeonin.Tools do
  @moduledoc """
  Module that provides various tools for the hashing algorithms.
  """

  use Bitwise
  import Comeonin.PasswordStrength

  @alpha Enum.concat ?A..?Z, ?a..?z
  @alphabet '!#$%&\'()*+,-./:;<=>?@[\\]^_{|}~"' ++ @alpha ++ '0123456789'
  @char_map Enum.map_reduce(@alphabet, 0, fn x, acc ->
    {{acc, x}, acc + 1} end)
    |> elem(0) |> Enum.into(%{})

  @doc """
<<<<<<< HEAD
=======
  Randomly generate a password.

  Users are often advised to use random passwords for authentication.
  However, creating truly random passwords is difficult for people to
  do well and is something that computers are usually better at.

  The password has to be at least 8 characters long, and the default
  length is 12 characters. It is also guaranteed to contain at least
  one digit and one punctuation character.
  """
  def random_key(len \\ 12)
  def random_key(len) when len > 7 do
    rand_password(len) |> to_string |> ensure_strong(len)
  end
  def random_key(_) do
    raise ArgumentError, message: "The password should be at least 8 characters long."
  end

  defp rand_password(len) do
    case rand_numbers(len) |> has_punc_digit? do
      false -> rand_password(len)
      code -> for val <- code, do: Map.get(@char_map, val)
    end
  end
  defp rand_numbers(len) do
    for _ <- 1..len, do: :crypto.rand_uniform(0, 93)
  end
  defp has_punc_digit?(code) do
    Enum.any?(code, &(&1 < 31)) and Enum.any?(code, &(&1 > 82)) and code
  end

  defp ensure_strong(password, len) do
    case strong_password?(password) do
      true -> password
      _ -> random_key(len)
    end
  end

  @doc """
>>>>>>> edb56c66
  Compares the two binaries in constant time to avoid timing attacks.
  """
  def secure_check(hash, stored) do
    if byte_size(hash) == byte_size(stored) do
      secure_check(hash, stored, 0) == 0
    else
      false
    end
  end
  defp secure_check(<<h, rest_h :: binary>>, <<s, rest_s :: binary>>, acc) do
    secure_check(rest_h, rest_s, acc ||| (h ^^^ s))
  end
  defp secure_check("", "", acc) do
    acc
  end
end<|MERGE_RESOLUTION|>--- conflicted
+++ resolved
@@ -13,8 +13,6 @@
     |> elem(0) |> Enum.into(%{})
 
   @doc """
-<<<<<<< HEAD
-=======
   Randomly generate a password.
 
   Users are often advised to use random passwords for authentication.
@@ -54,7 +52,6 @@
   end
 
   @doc """
->>>>>>> edb56c66
   Compares the two binaries in constant time to avoid timing attacks.
   """
   def secure_check(hash, stored) do
